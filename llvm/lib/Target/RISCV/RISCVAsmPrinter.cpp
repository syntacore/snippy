//===-- RISCVAsmPrinter.cpp - RISC-V LLVM assembly writer -----------------===//
//
// Part of the LLVM Project, under the Apache License v2.0 with LLVM Exceptions.
// See https://llvm.org/LICENSE.txt for license information.
// SPDX-License-Identifier: Apache-2.0 WITH LLVM-exception
//
//===----------------------------------------------------------------------===//
//
// This file contains a printer that converts from our internal representation
// of machine-dependent LLVM code to the RISC-V assembly language.
//
//===----------------------------------------------------------------------===//

#include "RISCVAsmPrinter.h"
#include "MCTargetDesc/RISCVBaseInfo.h"
#include "MCTargetDesc/RISCVInstPrinter.h"
#include "MCTargetDesc/RISCVMCExpr.h"
#include "MCTargetDesc/RISCVMatInt.h"
#include "MCTargetDesc/RISCVTargetStreamer.h"
#include "RISCV.h"
#include "RISCVConstantPoolValue.h"
#include "RISCVMachineFunctionInfo.h"
#include "RISCVRegisterInfo.h"
#include "TargetInfo/RISCVTargetInfo.h"
#include "llvm/ADT/APInt.h"
#include "llvm/ADT/Statistic.h"
#include "llvm/BinaryFormat/ELF.h"
#include "llvm/CodeGen/AsmPrinter.h"
#include "llvm/CodeGen/MachineConstantPool.h"
#include "llvm/CodeGen/MachineInstr.h"
#include "llvm/CodeGen/MachineModuleInfo.h"
#include "llvm/IR/Module.h"
#include "llvm/MC/MCAsmInfo.h"
#include "llvm/MC/MCContext.h"
#include "llvm/MC/MCInst.h"
#include "llvm/MC/MCInstBuilder.h"
#include "llvm/MC/MCObjectFileInfo.h"
#include "llvm/MC/MCSectionELF.h"
#include "llvm/MC/MCStreamer.h"
#include "llvm/MC/MCSymbol.h"
#include "llvm/MC/TargetRegistry.h"
#include "llvm/Support/raw_ostream.h"
#include "llvm/TargetParser/RISCVISAInfo.h"
#include "llvm/Transforms/Instrumentation/HWAddressSanitizer.h"

using namespace llvm;

#define DEBUG_TYPE "asm-printer"

STATISTIC(RISCVNumInstrsCompressed,
          "Number of RISC-V Compressed instructions emitted");

namespace llvm {
extern const SubtargetFeatureKV RISCVFeatureKV[RISCV::NumSubtargetFeatures];
} // namespace llvm

namespace {
<<<<<<< HEAD
=======
class RISCVAsmPrinter : public AsmPrinter {
  const RISCVSubtarget *STI;

public:
  explicit RISCVAsmPrinter(TargetMachine &TM,
                           std::unique_ptr<MCStreamer> Streamer)
      : AsmPrinter(TM, std::move(Streamer)) {}

  StringRef getPassName() const override { return "RISC-V Assembly Printer"; }

  void LowerSTACKMAP(MCStreamer &OutStreamer, StackMaps &SM,
                     const MachineInstr &MI);

  void LowerPATCHPOINT(MCStreamer &OutStreamer, StackMaps &SM,
                       const MachineInstr &MI);

  void LowerSTATEPOINT(MCStreamer &OutStreamer, StackMaps &SM,
                       const MachineInstr &MI);

  bool runOnMachineFunction(MachineFunction &MF) override;

  void emitInstruction(const MachineInstr *MI) override;

  void emitMachineConstantPoolValue(MachineConstantPoolValue *MCPV) override;

  bool PrintAsmOperand(const MachineInstr *MI, unsigned OpNo,
                       const char *ExtraCode, raw_ostream &OS) override;
  bool PrintAsmMemoryOperand(const MachineInstr *MI, unsigned OpNo,
                             const char *ExtraCode, raw_ostream &OS) override;

  // Returns whether Inst is compressed.
  bool EmitToStreamer(MCStreamer &S, const MCInst &Inst,
                      const MCSubtargetInfo &SubtargetInfo);
  bool EmitToStreamer(MCStreamer &S, const MCInst &Inst) {
    return EmitToStreamer(S, Inst, *STI);
  }

  bool lowerPseudoInstExpansion(const MachineInstr *MI, MCInst &Inst);

  typedef std::tuple<unsigned, uint32_t> HwasanMemaccessTuple;
  std::map<HwasanMemaccessTuple, MCSymbol *> HwasanMemaccessSymbols;
  void LowerHWASAN_CHECK_MEMACCESS(const MachineInstr &MI);
  void LowerKCFI_CHECK(const MachineInstr &MI);
  void EmitHwasanMemaccessSymbols(Module &M);

  // Wrapper needed for tblgenned pseudo lowering.
  bool lowerOperand(const MachineOperand &MO, MCOperand &MCOp) const;

  void emitStartOfAsmFile(Module &M) override;
  void emitEndOfAsmFile(Module &M) override;

  void emitFunctionEntryLabel() override;
  bool emitDirectiveOptionArch();

private:
  void emitAttributes(const MCSubtargetInfo &SubtargetInfo);

  void emitNTLHint(const MachineInstr *MI);

  // XRay Support
  void LowerPATCHABLE_FUNCTION_ENTER(const MachineInstr *MI);
  void LowerPATCHABLE_FUNCTION_EXIT(const MachineInstr *MI);
  void LowerPATCHABLE_TAIL_CALL(const MachineInstr *MI);
  void emitSled(const MachineInstr *MI, SledKind Kind);

  bool lowerToMCInst(const MachineInstr *MI, MCInst &OutMI);
};
>>>>>>> 8c257483
}

void RISCVAsmPrinter::LowerSTACKMAP(MCStreamer &OutStreamer, StackMaps &SM,
                                    const MachineInstr &MI) {
  unsigned NOPBytes = STI->hasStdExtCOrZca() ? 2 : 4;
  unsigned NumNOPBytes = StackMapOpers(&MI).getNumPatchBytes();

  auto &Ctx = OutStreamer.getContext();
  MCSymbol *MILabel = Ctx.createTempSymbol();
  OutStreamer.emitLabel(MILabel);

  SM.recordStackMap(*MILabel, MI);
  assert(NumNOPBytes % NOPBytes == 0 &&
         "Invalid number of NOP bytes requested!");

  // Scan ahead to trim the shadow.
  const MachineBasicBlock &MBB = *MI.getParent();
  MachineBasicBlock::const_iterator MII(MI);
  ++MII;
  while (NumNOPBytes > 0) {
    if (MII == MBB.end() || MII->isCall() ||
        MII->getOpcode() == RISCV::DBG_VALUE ||
        MII->getOpcode() == TargetOpcode::PATCHPOINT ||
        MII->getOpcode() == TargetOpcode::STACKMAP)
      break;
    ++MII;
    NumNOPBytes -= 4;
  }

  // Emit nops.
  emitNops(NumNOPBytes / NOPBytes);
}

// Lower a patchpoint of the form:
// [<def>], <id>, <numBytes>, <target>, <numArgs>
void RISCVAsmPrinter::LowerPATCHPOINT(MCStreamer &OutStreamer, StackMaps &SM,
                                      const MachineInstr &MI) {
  unsigned NOPBytes = STI->hasStdExtCOrZca() ? 2 : 4;

  auto &Ctx = OutStreamer.getContext();
  MCSymbol *MILabel = Ctx.createTempSymbol();
  OutStreamer.emitLabel(MILabel);
  SM.recordPatchPoint(*MILabel, MI);

  PatchPointOpers Opers(&MI);

  const MachineOperand &CalleeMO = Opers.getCallTarget();
  unsigned EncodedBytes = 0;

  if (CalleeMO.isImm()) {
    uint64_t CallTarget = CalleeMO.getImm();
    if (CallTarget) {
      assert((CallTarget & 0xFFFF'FFFF'FFFF) == CallTarget &&
             "High 16 bits of call target should be zero.");
      // Materialize the jump address:
      SmallVector<MCInst, 8> Seq;
      RISCVMatInt::generateMCInstSeq(CallTarget, *STI, RISCV::X1, Seq);
      for (MCInst &Inst : Seq) {
        bool Compressed = EmitToStreamer(OutStreamer, Inst);
        EncodedBytes += Compressed ? 2 : 4;
      }
      bool Compressed = EmitToStreamer(OutStreamer, MCInstBuilder(RISCV::JALR)
                                                        .addReg(RISCV::X1)
                                                        .addReg(RISCV::X1)
                                                        .addImm(0));
      EncodedBytes += Compressed ? 2 : 4;
    }
  } else if (CalleeMO.isGlobal()) {
    MCOperand CallTargetMCOp;
    lowerOperand(CalleeMO, CallTargetMCOp);
    EmitToStreamer(OutStreamer,
                   MCInstBuilder(RISCV::PseudoCALL).addOperand(CallTargetMCOp));
    EncodedBytes += 8;
  }

  // Emit padding.
  unsigned NumBytes = Opers.getNumPatchBytes();
  assert(NumBytes >= EncodedBytes &&
         "Patchpoint can't request size less than the length of a call.");
  assert((NumBytes - EncodedBytes) % NOPBytes == 0 &&
         "Invalid number of NOP bytes requested!");
  emitNops((NumBytes - EncodedBytes) / NOPBytes);
}

void RISCVAsmPrinter::LowerSTATEPOINT(MCStreamer &OutStreamer, StackMaps &SM,
                                      const MachineInstr &MI) {
  unsigned NOPBytes = STI->hasStdExtCOrZca() ? 2 : 4;

  StatepointOpers SOpers(&MI);
  if (unsigned PatchBytes = SOpers.getNumPatchBytes()) {
    assert(PatchBytes % NOPBytes == 0 &&
           "Invalid number of NOP bytes requested!");
    emitNops(PatchBytes / NOPBytes);
  } else {
    // Lower call target and choose correct opcode
    const MachineOperand &CallTarget = SOpers.getCallTarget();
    MCOperand CallTargetMCOp;
    switch (CallTarget.getType()) {
    case MachineOperand::MO_GlobalAddress:
    case MachineOperand::MO_ExternalSymbol:
      lowerOperand(CallTarget, CallTargetMCOp);
      EmitToStreamer(
          OutStreamer,
          MCInstBuilder(RISCV::PseudoCALL).addOperand(CallTargetMCOp));
      break;
    case MachineOperand::MO_Immediate:
      CallTargetMCOp = MCOperand::createImm(CallTarget.getImm());
      EmitToStreamer(OutStreamer, MCInstBuilder(RISCV::JAL)
                                      .addReg(RISCV::X1)
                                      .addOperand(CallTargetMCOp));
      break;
    case MachineOperand::MO_Register:
      CallTargetMCOp = MCOperand::createReg(CallTarget.getReg());
      EmitToStreamer(OutStreamer, MCInstBuilder(RISCV::JALR)
                                      .addReg(RISCV::X1)
                                      .addOperand(CallTargetMCOp)
                                      .addImm(0));
      break;
    default:
      llvm_unreachable("Unsupported operand type in statepoint call target");
      break;
    }
  }

  auto &Ctx = OutStreamer.getContext();
  MCSymbol *MILabel = Ctx.createTempSymbol();
  OutStreamer.emitLabel(MILabel);
  SM.recordStatepoint(*MILabel, MI);
}

bool RISCVAsmPrinter::EmitToStreamer(MCStreamer &S, const MCInst &Inst,
                                     const MCSubtargetInfo &SubtargetInfo) {
  MCInst CInst;
<<<<<<< HEAD
  bool Res = RISCVRVC::compress(CInst, Inst, *STI);
  if (Inst.getFlags() & RISCV::DoNotCompress)
    Res = false;
=======
  bool Res = RISCVRVC::compress(CInst, Inst, SubtargetInfo);
>>>>>>> 8c257483
  if (Res)
    ++RISCVNumInstrsCompressed;
  S.emitInstruction(Res ? CInst : Inst, SubtargetInfo);
  return Res;
}

// Simple pseudo-instructions have their lowering (with expansion to real
// instructions) auto-generated.
#include "RISCVGenMCPseudoLowering.inc"

// If the target supports Zihintntl and the instruction has a nontemporal
// MachineMemOperand, emit an NTLH hint instruction before it.
void RISCVAsmPrinter::emitNTLHint(const MachineInstr *MI) {
  if (!STI->hasStdExtZihintntl())
    return;

  if (MI->memoperands_empty())
    return;

  MachineMemOperand *MMO = *(MI->memoperands_begin());
  if (!MMO->isNonTemporal())
    return;

  unsigned NontemporalMode = 0;
  if (MMO->getFlags() & MONontemporalBit0)
    NontemporalMode += 0b1;
  if (MMO->getFlags() & MONontemporalBit1)
    NontemporalMode += 0b10;

  MCInst Hint;
  if (STI->hasStdExtCOrZca() && STI->enableRVCHintInstrs())
    Hint.setOpcode(RISCV::C_ADD_HINT);
  else
    Hint.setOpcode(RISCV::ADD);

  Hint.addOperand(MCOperand::createReg(RISCV::X0));
  Hint.addOperand(MCOperand::createReg(RISCV::X0));
  Hint.addOperand(MCOperand::createReg(RISCV::X2 + NontemporalMode));

  EmitToStreamer(*OutStreamer, Hint);
}

void RISCVAsmPrinter::emitInstruction(const MachineInstr *MI) {
  RISCV_MC::verifyInstructionPredicates(MI->getOpcode(),
                                        getSubtargetInfo().getFeatureBits());

  emitNTLHint(MI);

  // Do any auto-generated pseudo lowerings.
  if (MCInst OutInst; lowerPseudoInstExpansion(MI, OutInst)) {
    EmitToStreamer(*OutStreamer, OutInst);
    return;
  }

  switch (MI->getOpcode()) {
  case RISCV::HWASAN_CHECK_MEMACCESS_SHORTGRANULES:
    LowerHWASAN_CHECK_MEMACCESS(*MI);
    return;
  case RISCV::KCFI_CHECK:
    LowerKCFI_CHECK(*MI);
    return;
  case TargetOpcode::STACKMAP:
    return LowerSTACKMAP(*OutStreamer, SM, *MI);
  case TargetOpcode::PATCHPOINT:
    return LowerPATCHPOINT(*OutStreamer, SM, *MI);
  case TargetOpcode::STATEPOINT:
    return LowerSTATEPOINT(*OutStreamer, SM, *MI);
  case TargetOpcode::PATCHABLE_FUNCTION_ENTER: {
    // patchable-function-entry is handled in lowerToMCInst
    // Therefore, we break out of the switch statement if we encounter it here.
    const Function &F = MI->getParent()->getParent()->getFunction();
    if (F.hasFnAttribute("patchable-function-entry"))
      break;

    LowerPATCHABLE_FUNCTION_ENTER(MI);
    return;
  }
  case TargetOpcode::PATCHABLE_FUNCTION_EXIT:
    LowerPATCHABLE_FUNCTION_EXIT(MI);
    return;
  case TargetOpcode::PATCHABLE_TAIL_CALL:
    LowerPATCHABLE_TAIL_CALL(MI);
    return;
  }

  MCInst OutInst;
  if (!lowerToMCInst(MI, OutInst))
    EmitToStreamer(*OutStreamer, OutInst);
}

bool RISCVAsmPrinter::PrintAsmOperand(const MachineInstr *MI, unsigned OpNo,
                                      const char *ExtraCode, raw_ostream &OS) {
  // First try the generic code, which knows about modifiers like 'c' and 'n'.
  if (!AsmPrinter::PrintAsmOperand(MI, OpNo, ExtraCode, OS))
    return false;

  const MachineOperand &MO = MI->getOperand(OpNo);
  if (ExtraCode && ExtraCode[0]) {
    if (ExtraCode[1] != 0)
      return true; // Unknown modifier.

    switch (ExtraCode[0]) {
    default:
      return true; // Unknown modifier.
    case 'z':      // Print zero register if zero, regular printing otherwise.
      if (MO.isImm() && MO.getImm() == 0) {
        OS << RISCVInstPrinter::getRegisterName(RISCV::X0);
        return false;
      }
      break;
    case 'i': // Literal 'i' if operand is not a register.
      if (!MO.isReg())
        OS << 'i';
      return false;
    case 'N': // Print the register encoding as an integer (0-31)
      if (!MO.isReg())
        return true;

      const RISCVRegisterInfo *TRI = STI->getRegisterInfo();
      OS << TRI->getEncodingValue(MO.getReg());
      return false;
    }
  }

  switch (MO.getType()) {
  case MachineOperand::MO_Immediate:
    OS << MO.getImm();
    return false;
  case MachineOperand::MO_Register:
    OS << RISCVInstPrinter::getRegisterName(MO.getReg());
    return false;
  case MachineOperand::MO_GlobalAddress:
    PrintSymbolOperand(MO, OS);
    return false;
  case MachineOperand::MO_BlockAddress: {
    MCSymbol *Sym = GetBlockAddressSymbol(MO.getBlockAddress());
    Sym->print(OS, MAI);
    return false;
  }
  default:
    break;
  }

  return true;
}

bool RISCVAsmPrinter::PrintAsmMemoryOperand(const MachineInstr *MI,
                                            unsigned OpNo,
                                            const char *ExtraCode,
                                            raw_ostream &OS) {
  if (ExtraCode)
    return AsmPrinter::PrintAsmMemoryOperand(MI, OpNo, ExtraCode, OS);

  const MachineOperand &AddrReg = MI->getOperand(OpNo);
  assert(MI->getNumOperands() > OpNo + 1 && "Expected additional operand");
  const MachineOperand &Offset = MI->getOperand(OpNo + 1);
  // All memory operands should have a register and an immediate operand (see
  // RISCVDAGToDAGISel::SelectInlineAsmMemoryOperand).
  if (!AddrReg.isReg())
    return true;
  if (!Offset.isImm() && !Offset.isGlobal() && !Offset.isBlockAddress() &&
      !Offset.isMCSymbol())
    return true;

  MCOperand MCO;
  if (!lowerOperand(Offset, MCO))
    return true;

  if (Offset.isImm())
    OS << MCO.getImm();
  else if (Offset.isGlobal() || Offset.isBlockAddress() || Offset.isMCSymbol())
    OS << *MCO.getExpr();

  if (Offset.isMCSymbol())
    MMI->getContext().registerInlineAsmLabel(Offset.getMCSymbol());
  if (Offset.isBlockAddress()) {
    const BlockAddress *BA = Offset.getBlockAddress();
    MCSymbol *Sym = GetBlockAddressSymbol(BA);
    MMI->getContext().registerInlineAsmLabel(Sym);
  }

  OS << "(" << RISCVInstPrinter::getRegisterName(AddrReg.getReg()) << ")";
  return false;
}

bool RISCVAsmPrinter::emitDirectiveOptionArch() {
  RISCVTargetStreamer &RTS =
      static_cast<RISCVTargetStreamer &>(*OutStreamer->getTargetStreamer());
  SmallVector<RISCVOptionArchArg> NeedEmitStdOptionArgs;
  const MCSubtargetInfo &MCSTI = *TM.getMCSubtargetInfo();
  for (const auto &Feature : RISCVFeatureKV) {
    if (STI->hasFeature(Feature.Value) == MCSTI.hasFeature(Feature.Value))
      continue;

    if (!llvm::RISCVISAInfo::isSupportedExtensionFeature(Feature.Key))
      continue;

    auto Delta = STI->hasFeature(Feature.Value) ? RISCVOptionArchArgType::Plus
                                                : RISCVOptionArchArgType::Minus;
    NeedEmitStdOptionArgs.emplace_back(Delta, Feature.Key);
  }
  if (!NeedEmitStdOptionArgs.empty()) {
    RTS.emitDirectiveOptionPush();
    RTS.emitDirectiveOptionArch(NeedEmitStdOptionArgs);
    return true;
  }

  return false;
}

bool RISCVAsmPrinter::runOnMachineFunction(MachineFunction &MF) {
  STI = &MF.getSubtarget<RISCVSubtarget>();
  RISCVTargetStreamer &RTS =
      static_cast<RISCVTargetStreamer &>(*OutStreamer->getTargetStreamer());

  bool EmittedOptionArch = emitDirectiveOptionArch();

  SetupMachineFunction(MF);
  emitFunctionBody();

  // Emit the XRay table
  emitXRayTable();

  if (EmittedOptionArch)
    RTS.emitDirectiveOptionPop();
  return false;
}

void RISCVAsmPrinter::LowerPATCHABLE_FUNCTION_ENTER(const MachineInstr *MI) {
  emitSled(MI, SledKind::FUNCTION_ENTER);
}

void RISCVAsmPrinter::LowerPATCHABLE_FUNCTION_EXIT(const MachineInstr *MI) {
  emitSled(MI, SledKind::FUNCTION_EXIT);
}

void RISCVAsmPrinter::LowerPATCHABLE_TAIL_CALL(const MachineInstr *MI) {
  emitSled(MI, SledKind::TAIL_CALL);
}

void RISCVAsmPrinter::emitSled(const MachineInstr *MI, SledKind Kind) {
  // We want to emit the jump instruction and the nops constituting the sled.
  // The format is as follows:
  // .Lxray_sled_N
  //   ALIGN
  //   J .tmpN
  //   21 or 33 C.NOP instructions
  // .tmpN

  // The following variable holds the count of the number of NOPs to be patched
  // in for XRay instrumentation during compilation.
  // Note that RV64 and RV32 each has a sled of 68 and 44 bytes, respectively.
  // Assuming we're using JAL to jump to .tmpN, then we only need
  // (68 - 4)/2 = 32 NOPs for RV64 and (44 - 4)/2 = 20 for RV32. However, there
  // is a chance that we'll use C.JAL instead, so an additional NOP is needed.
  const uint8_t NoopsInSledCount =
      MI->getParent()->getParent()->getSubtarget<RISCVSubtarget>().is64Bit()
          ? 33
          : 21;

  OutStreamer->emitCodeAlignment(Align(4), &getSubtargetInfo());
  auto CurSled = OutContext.createTempSymbol("xray_sled_", true);
  OutStreamer->emitLabel(CurSled);
  auto Target = OutContext.createTempSymbol();

  const MCExpr *TargetExpr = MCSymbolRefExpr::create(
      Target, MCSymbolRefExpr::VariantKind::VK_None, OutContext);

  // Emit "J bytes" instruction, which jumps over the nop sled to the actual
  // start of function.
  EmitToStreamer(
      *OutStreamer,
      MCInstBuilder(RISCV::JAL).addReg(RISCV::X0).addExpr(TargetExpr));

  // Emit NOP instructions
  for (int8_t I = 0; I < NoopsInSledCount; ++I)
    EmitToStreamer(*OutStreamer, MCInstBuilder(RISCV::ADDI)
                                     .addReg(RISCV::X0)
                                     .addReg(RISCV::X0)
                                     .addImm(0));

  OutStreamer->emitLabel(Target);
  recordSled(CurSled, *MI, Kind, 2);
}

void RISCVAsmPrinter::emitStartOfAsmFile(Module &M) {
  RISCVTargetStreamer &RTS =
      static_cast<RISCVTargetStreamer &>(*OutStreamer->getTargetStreamer());
  if (const MDString *ModuleTargetABI =
          dyn_cast_or_null<MDString>(M.getModuleFlag("target-abi")))
    RTS.setTargetABI(RISCVABI::getTargetABI(ModuleTargetABI->getString()));

  MCSubtargetInfo SubtargetInfo = *TM.getMCSubtargetInfo();

  // Use module flag to update feature bits.
  if (auto *MD = dyn_cast_or_null<MDNode>(M.getModuleFlag("riscv-isa"))) {
    for (auto &ISA : MD->operands()) {
      if (auto *ISAString = dyn_cast_or_null<MDString>(ISA)) {
        auto ParseResult = llvm::RISCVISAInfo::parseArchString(
            ISAString->getString(), /*EnableExperimentalExtension=*/true,
            /*ExperimentalExtensionVersionCheck=*/true);
        if (!errorToBool(ParseResult.takeError())) {
          auto &ISAInfo = *ParseResult;
          for (const auto &Feature : RISCVFeatureKV) {
            if (ISAInfo->hasExtension(Feature.Key) &&
                !SubtargetInfo.hasFeature(Feature.Value))
              SubtargetInfo.ToggleFeature(Feature.Key);
          }
        }
      }
    }

    RTS.setFlagsFromFeatures(SubtargetInfo);
  }

  if (TM.getTargetTriple().isOSBinFormatELF())
    emitAttributes(SubtargetInfo);
}

void RISCVAsmPrinter::emitEndOfAsmFile(Module &M) {
  RISCVTargetStreamer &RTS =
      static_cast<RISCVTargetStreamer &>(*OutStreamer->getTargetStreamer());

  if (TM.getTargetTriple().isOSBinFormatELF())
    RTS.finishAttributeSection();
  EmitHwasanMemaccessSymbols(M);
}

void RISCVAsmPrinter::emitAttributes(const MCSubtargetInfo &SubtargetInfo) {
  RISCVTargetStreamer &RTS =
      static_cast<RISCVTargetStreamer &>(*OutStreamer->getTargetStreamer());
  // Use MCSubtargetInfo from TargetMachine. Individual functions may have
  // attributes that differ from other functions in the module and we have no
  // way to know which function is correct.
  RTS.emitTargetAttributes(SubtargetInfo, /*EmitStackAlign*/ true);
}

void RISCVAsmPrinter::emitFunctionEntryLabel() {
  const auto *RMFI = MF->getInfo<RISCVMachineFunctionInfo>();
  if (RMFI->isVectorCall()) {
    auto &RTS =
        static_cast<RISCVTargetStreamer &>(*OutStreamer->getTargetStreamer());
    RTS.emitDirectiveVariantCC(*CurrentFnSym);
  }
  return AsmPrinter::emitFunctionEntryLabel();
}

// Force static initialization.
extern "C" LLVM_EXTERNAL_VISIBILITY void LLVMInitializeRISCVAsmPrinter() {
  RegisterAsmPrinter<RISCVAsmPrinter> X(getTheRISCV32Target());
  RegisterAsmPrinter<RISCVAsmPrinter> Y(getTheRISCV64Target());
}

void RISCVAsmPrinter::LowerHWASAN_CHECK_MEMACCESS(const MachineInstr &MI) {
  Register Reg = MI.getOperand(0).getReg();
  uint32_t AccessInfo = MI.getOperand(1).getImm();
  MCSymbol *&Sym =
      HwasanMemaccessSymbols[HwasanMemaccessTuple(Reg, AccessInfo)];
  if (!Sym) {
    // FIXME: Make this work on non-ELF.
    if (!TM.getTargetTriple().isOSBinFormatELF())
      report_fatal_error("llvm.hwasan.check.memaccess only supported on ELF");

    std::string SymName = "__hwasan_check_x" + utostr(Reg - RISCV::X0) + "_" +
                          utostr(AccessInfo) + "_short";
    Sym = OutContext.getOrCreateSymbol(SymName);
  }
  auto Res = MCSymbolRefExpr::create(Sym, MCSymbolRefExpr::VK_None, OutContext);
  auto Expr = RISCVMCExpr::create(Res, RISCVMCExpr::VK_RISCV_CALL, OutContext);

  EmitToStreamer(*OutStreamer, MCInstBuilder(RISCV::PseudoCALL).addExpr(Expr));
}

void RISCVAsmPrinter::LowerKCFI_CHECK(const MachineInstr &MI) {
  Register AddrReg = MI.getOperand(0).getReg();
  assert(std::next(MI.getIterator())->isCall() &&
         "KCFI_CHECK not followed by a call instruction");
  assert(std::next(MI.getIterator())->getOperand(0).getReg() == AddrReg &&
         "KCFI_CHECK call target doesn't match call operand");

  // Temporary registers for comparing the hashes. If a register is used
  // for the call target, or reserved by the user, we can clobber another
  // temporary register as the check is immediately followed by the
  // call. The check defaults to X6/X7, but can fall back to X28-X31 if
  // needed.
  unsigned ScratchRegs[] = {RISCV::X6, RISCV::X7};
  unsigned NextReg = RISCV::X28;
  auto isRegAvailable = [&](unsigned Reg) {
    return Reg != AddrReg && !STI->isRegisterReservedByUser(Reg);
  };
  for (auto &Reg : ScratchRegs) {
    if (isRegAvailable(Reg))
      continue;
    while (!isRegAvailable(NextReg))
      ++NextReg;
    Reg = NextReg++;
    if (Reg > RISCV::X31)
      report_fatal_error("Unable to find scratch registers for KCFI_CHECK");
  }

  if (AddrReg == RISCV::X0) {
    // Checking X0 makes no sense. Instead of emitting a load, zero
    // ScratchRegs[0].
    EmitToStreamer(*OutStreamer, MCInstBuilder(RISCV::ADDI)
                                     .addReg(ScratchRegs[0])
                                     .addReg(RISCV::X0)
                                     .addImm(0));
  } else {
    // Adjust the offset for patchable-function-prefix. This assumes that
    // patchable-function-prefix is the same for all functions.
    int NopSize = STI->hasStdExtCOrZca() ? 2 : 4;
    int64_t PrefixNops = 0;
    (void)MI.getMF()
        ->getFunction()
        .getFnAttribute("patchable-function-prefix")
        .getValueAsString()
        .getAsInteger(10, PrefixNops);

    // Load the target function type hash.
    EmitToStreamer(*OutStreamer, MCInstBuilder(RISCV::LW)
                                     .addReg(ScratchRegs[0])
                                     .addReg(AddrReg)
                                     .addImm(-(PrefixNops * NopSize + 4)));
  }

  // Load the expected 32-bit type hash.
  const int64_t Type = MI.getOperand(1).getImm();
  const int64_t Hi20 = ((Type + 0x800) >> 12) & 0xFFFFF;
  const int64_t Lo12 = SignExtend64<12>(Type);
  if (Hi20) {
    EmitToStreamer(
        *OutStreamer,
        MCInstBuilder(RISCV::LUI).addReg(ScratchRegs[1]).addImm(Hi20));
  }
  if (Lo12 || Hi20 == 0) {
    EmitToStreamer(*OutStreamer,
                   MCInstBuilder((STI->hasFeature(RISCV::Feature64Bit) && Hi20)
                                     ? RISCV::ADDIW
                                     : RISCV::ADDI)
                       .addReg(ScratchRegs[1])
                       .addReg(ScratchRegs[1])
                       .addImm(Lo12));
  }

  // Compare the hashes and trap if there's a mismatch.
  MCSymbol *Pass = OutContext.createTempSymbol();
  EmitToStreamer(*OutStreamer,
                 MCInstBuilder(RISCV::BEQ)
                     .addReg(ScratchRegs[0])
                     .addReg(ScratchRegs[1])
                     .addExpr(MCSymbolRefExpr::create(Pass, OutContext)));

  MCSymbol *Trap = OutContext.createTempSymbol();
  OutStreamer->emitLabel(Trap);
  EmitToStreamer(*OutStreamer, MCInstBuilder(RISCV::EBREAK));
  emitKCFITrapEntry(*MI.getMF(), Trap);
  OutStreamer->emitLabel(Pass);
}

void RISCVAsmPrinter::EmitHwasanMemaccessSymbols(Module &M) {
  if (HwasanMemaccessSymbols.empty())
    return;

  assert(TM.getTargetTriple().isOSBinFormatELF());
  // Use MCSubtargetInfo from TargetMachine. Individual functions may have
  // attributes that differ from other functions in the module and we have no
  // way to know which function is correct.
  const MCSubtargetInfo &MCSTI = *TM.getMCSubtargetInfo();

  MCSymbol *HwasanTagMismatchV2Sym =
      OutContext.getOrCreateSymbol("__hwasan_tag_mismatch_v2");
  // Annotate symbol as one having incompatible calling convention, so
  // run-time linkers can instead eagerly bind this function.
  auto &RTS =
      static_cast<RISCVTargetStreamer &>(*OutStreamer->getTargetStreamer());
  RTS.emitDirectiveVariantCC(*HwasanTagMismatchV2Sym);

  const MCSymbolRefExpr *HwasanTagMismatchV2Ref =
      MCSymbolRefExpr::create(HwasanTagMismatchV2Sym, OutContext);
  auto Expr = RISCVMCExpr::create(HwasanTagMismatchV2Ref,
                                  RISCVMCExpr::VK_RISCV_CALL, OutContext);

  for (auto &P : HwasanMemaccessSymbols) {
    unsigned Reg = std::get<0>(P.first);
    uint32_t AccessInfo = std::get<1>(P.first);
    MCSymbol *Sym = P.second;

    unsigned Size =
        1 << ((AccessInfo >> HWASanAccessInfo::AccessSizeShift) & 0xf);
    OutStreamer->switchSection(OutContext.getELFSection(
        ".text.hot", ELF::SHT_PROGBITS,
        ELF::SHF_EXECINSTR | ELF::SHF_ALLOC | ELF::SHF_GROUP, 0, Sym->getName(),
        /*IsComdat=*/true));

    OutStreamer->emitSymbolAttribute(Sym, MCSA_ELF_TypeFunction);
    OutStreamer->emitSymbolAttribute(Sym, MCSA_Weak);
    OutStreamer->emitSymbolAttribute(Sym, MCSA_Hidden);
    OutStreamer->emitLabel(Sym);

    // Extract shadow offset from ptr
    EmitToStreamer(
        *OutStreamer,
        MCInstBuilder(RISCV::SLLI).addReg(RISCV::X6).addReg(Reg).addImm(8),
        MCSTI);
    EmitToStreamer(*OutStreamer,
                   MCInstBuilder(RISCV::SRLI)
                       .addReg(RISCV::X6)
                       .addReg(RISCV::X6)
                       .addImm(12),
                   MCSTI);
    // load shadow tag in X6, X5 contains shadow base
    EmitToStreamer(*OutStreamer,
                   MCInstBuilder(RISCV::ADD)
                       .addReg(RISCV::X6)
                       .addReg(RISCV::X5)
                       .addReg(RISCV::X6),
                   MCSTI);
    EmitToStreamer(
        *OutStreamer,
        MCInstBuilder(RISCV::LBU).addReg(RISCV::X6).addReg(RISCV::X6).addImm(0),
        MCSTI);
    // Extract tag from pointer and compare it with loaded tag from shadow
    EmitToStreamer(
        *OutStreamer,
        MCInstBuilder(RISCV::SRLI).addReg(RISCV::X7).addReg(Reg).addImm(56),
        MCSTI);
    MCSymbol *HandleMismatchOrPartialSym = OutContext.createTempSymbol();
    // X7 contains tag from the pointer, while X6 contains tag from memory
    EmitToStreamer(*OutStreamer,
                   MCInstBuilder(RISCV::BNE)
                       .addReg(RISCV::X7)
                       .addReg(RISCV::X6)
                       .addExpr(MCSymbolRefExpr::create(
                           HandleMismatchOrPartialSym, OutContext)),
                   MCSTI);
    MCSymbol *ReturnSym = OutContext.createTempSymbol();
    OutStreamer->emitLabel(ReturnSym);
    EmitToStreamer(*OutStreamer,
                   MCInstBuilder(RISCV::JALR)
                       .addReg(RISCV::X0)
                       .addReg(RISCV::X1)
                       .addImm(0),
                   MCSTI);
    OutStreamer->emitLabel(HandleMismatchOrPartialSym);

    EmitToStreamer(*OutStreamer,
                   MCInstBuilder(RISCV::ADDI)
                       .addReg(RISCV::X28)
                       .addReg(RISCV::X0)
                       .addImm(16),
                   MCSTI);
    MCSymbol *HandleMismatchSym = OutContext.createTempSymbol();
    EmitToStreamer(
        *OutStreamer,
        MCInstBuilder(RISCV::BGEU)
            .addReg(RISCV::X6)
            .addReg(RISCV::X28)
            .addExpr(MCSymbolRefExpr::create(HandleMismatchSym, OutContext)),
        MCSTI);

    EmitToStreamer(
        *OutStreamer,
        MCInstBuilder(RISCV::ANDI).addReg(RISCV::X28).addReg(Reg).addImm(0xF),
        MCSTI);

    if (Size != 1)
      EmitToStreamer(*OutStreamer,
                     MCInstBuilder(RISCV::ADDI)
                         .addReg(RISCV::X28)
                         .addReg(RISCV::X28)
                         .addImm(Size - 1),
                     MCSTI);
    EmitToStreamer(
        *OutStreamer,
        MCInstBuilder(RISCV::BGE)
            .addReg(RISCV::X28)
            .addReg(RISCV::X6)
            .addExpr(MCSymbolRefExpr::create(HandleMismatchSym, OutContext)),
        MCSTI);

    EmitToStreamer(
        *OutStreamer,
        MCInstBuilder(RISCV::ORI).addReg(RISCV::X6).addReg(Reg).addImm(0xF),
        MCSTI);
    EmitToStreamer(
        *OutStreamer,
        MCInstBuilder(RISCV::LBU).addReg(RISCV::X6).addReg(RISCV::X6).addImm(0),
        MCSTI);
    EmitToStreamer(*OutStreamer,
                   MCInstBuilder(RISCV::BEQ)
                       .addReg(RISCV::X6)
                       .addReg(RISCV::X7)
                       .addExpr(MCSymbolRefExpr::create(ReturnSym, OutContext)),
                   MCSTI);

    OutStreamer->emitLabel(HandleMismatchSym);

    // | Previous stack frames...        |
    // +=================================+ <-- [SP + 256]
    // |              ...                |
    // |                                 |
    // | Stack frame space for x12 - x31.|
    // |                                 |
    // |              ...                |
    // +---------------------------------+ <-- [SP + 96]
    // | Saved x11(arg1), as             |
    // | __hwasan_check_* clobbers it.   |
    // +---------------------------------+ <-- [SP + 88]
    // | Saved x10(arg0), as             |
    // | __hwasan_check_* clobbers it.   |
    // +---------------------------------+ <-- [SP + 80]
    // |                                 |
    // | Stack frame space for x9.       |
    // +---------------------------------+ <-- [SP + 72]
    // |                                 |
    // | Saved x8(fp), as                |
    // | __hwasan_check_* clobbers it.   |
    // +---------------------------------+ <-- [SP + 64]
    // |              ...                |
    // |                                 |
    // | Stack frame space for x2 - x7.  |
    // |                                 |
    // |              ...                |
    // +---------------------------------+ <-- [SP + 16]
    // | Return address (x1) for caller  |
    // | of __hwasan_check_*.            |
    // +---------------------------------+ <-- [SP + 8]
    // | Reserved place for x0, possibly |
    // | junk, since we don't save it.   |
    // +---------------------------------+ <-- [x2 / SP]

    // Adjust sp
    EmitToStreamer(*OutStreamer,
                   MCInstBuilder(RISCV::ADDI)
                       .addReg(RISCV::X2)
                       .addReg(RISCV::X2)
                       .addImm(-256),
                   MCSTI);

    // store x10(arg0) by new sp
    EmitToStreamer(*OutStreamer,
                   MCInstBuilder(RISCV::SD)
                       .addReg(RISCV::X10)
                       .addReg(RISCV::X2)
                       .addImm(8 * 10),
                   MCSTI);
    // store x11(arg1) by new sp
    EmitToStreamer(*OutStreamer,
                   MCInstBuilder(RISCV::SD)
                       .addReg(RISCV::X11)
                       .addReg(RISCV::X2)
                       .addImm(8 * 11),
                   MCSTI);

    // store x8(fp) by new sp
    EmitToStreamer(
        *OutStreamer,
        MCInstBuilder(RISCV::SD).addReg(RISCV::X8).addReg(RISCV::X2).addImm(8 *
                                                                            8),
        MCSTI);
    // store x1(ra) by new sp
    EmitToStreamer(
        *OutStreamer,
        MCInstBuilder(RISCV::SD).addReg(RISCV::X1).addReg(RISCV::X2).addImm(1 *
                                                                            8),
        MCSTI);
    if (Reg != RISCV::X10)
      EmitToStreamer(
          *OutStreamer,
          MCInstBuilder(RISCV::ADDI).addReg(RISCV::X10).addReg(Reg).addImm(0),
          MCSTI);
    EmitToStreamer(*OutStreamer,
                   MCInstBuilder(RISCV::ADDI)
                       .addReg(RISCV::X11)
                       .addReg(RISCV::X0)
                       .addImm(AccessInfo & HWASanAccessInfo::RuntimeMask),
                   MCSTI);

    EmitToStreamer(*OutStreamer, MCInstBuilder(RISCV::PseudoCALL).addExpr(Expr),
                   MCSTI);
  }
}

static MCOperand lowerSymbolOperand(const MachineOperand &MO, MCSymbol *Sym,
                                    const AsmPrinter &AP) {
  MCContext &Ctx = AP.OutContext;
  RISCVMCExpr::VariantKind Kind;

  switch (MO.getTargetFlags()) {
  default:
    llvm_unreachable("Unknown target flag on GV operand");
  case RISCVII::MO_None:
    Kind = RISCVMCExpr::VK_RISCV_None;
    break;
  case RISCVII::MO_CALL:
    Kind = RISCVMCExpr::VK_RISCV_CALL_PLT;
    break;
  case RISCVII::MO_LO:
    Kind = RISCVMCExpr::VK_RISCV_LO;
    break;
  case RISCVII::MO_HI:
    Kind = RISCVMCExpr::VK_RISCV_HI;
    break;
  case RISCVII::MO_PCREL_LO:
    Kind = RISCVMCExpr::VK_RISCV_PCREL_LO;
    break;
  case RISCVII::MO_PCREL_HI:
    Kind = RISCVMCExpr::VK_RISCV_PCREL_HI;
    break;
  case RISCVII::MO_GOT_HI:
    Kind = RISCVMCExpr::VK_RISCV_GOT_HI;
    break;
  case RISCVII::MO_TPREL_LO:
    Kind = RISCVMCExpr::VK_RISCV_TPREL_LO;
    break;
  case RISCVII::MO_TPREL_HI:
    Kind = RISCVMCExpr::VK_RISCV_TPREL_HI;
    break;
  case RISCVII::MO_TPREL_ADD:
    Kind = RISCVMCExpr::VK_RISCV_TPREL_ADD;
    break;
  case RISCVII::MO_TLS_GOT_HI:
    Kind = RISCVMCExpr::VK_RISCV_TLS_GOT_HI;
    break;
  case RISCVII::MO_TLS_GD_HI:
    Kind = RISCVMCExpr::VK_RISCV_TLS_GD_HI;
    break;
  case RISCVII::MO_TLSDESC_HI:
    Kind = RISCVMCExpr::VK_RISCV_TLSDESC_HI;
    break;
  case RISCVII::MO_TLSDESC_LOAD_LO:
    Kind = RISCVMCExpr::VK_RISCV_TLSDESC_LOAD_LO;
    break;
  case RISCVII::MO_TLSDESC_ADD_LO:
    Kind = RISCVMCExpr::VK_RISCV_TLSDESC_ADD_LO;
    break;
  case RISCVII::MO_TLSDESC_CALL:
    Kind = RISCVMCExpr::VK_RISCV_TLSDESC_CALL;
    break;
  }

  const MCExpr *ME =
      MCSymbolRefExpr::create(Sym, MCSymbolRefExpr::VK_None, Ctx);

  if (!MO.isJTI() && !MO.isMBB() && MO.getOffset())
    ME = MCBinaryExpr::createAdd(
        ME, MCConstantExpr::create(MO.getOffset(), Ctx), Ctx);

  if (Kind != RISCVMCExpr::VK_RISCV_None)
    ME = RISCVMCExpr::create(ME, Kind, Ctx);
  return MCOperand::createExpr(ME);
}

bool RISCVAsmPrinter::lowerOperand(const MachineOperand &MO,
                                   MCOperand &MCOp) const {
  switch (MO.getType()) {
  default:
    report_fatal_error("lowerOperand: unknown operand type");
  case MachineOperand::MO_Register:
    // Ignore all implicit register operands.
    if (MO.isImplicit())
      return false;
    MCOp = MCOperand::createReg(MO.getReg());
    break;
  case MachineOperand::MO_RegisterMask:
    // Regmasks are like implicit defs.
    return false;
  case MachineOperand::MO_Immediate:
    MCOp = MCOperand::createImm(MO.getImm());
    break;
  case MachineOperand::MO_MachineBasicBlock:
    MCOp = lowerSymbolOperand(MO, MO.getMBB()->getSymbol(), *this);
    break;
  case MachineOperand::MO_GlobalAddress:
    MCOp = lowerSymbolOperand(MO, getSymbolPreferLocal(*MO.getGlobal()), *this);
    break;
  case MachineOperand::MO_BlockAddress:
    MCOp = lowerSymbolOperand(MO, GetBlockAddressSymbol(MO.getBlockAddress()),
                              *this);
    break;
  case MachineOperand::MO_ExternalSymbol:
    MCOp = lowerSymbolOperand(MO, GetExternalSymbolSymbol(MO.getSymbolName()),
                              *this);
    break;
  case MachineOperand::MO_ConstantPoolIndex:
    MCOp = lowerSymbolOperand(MO, GetCPISymbol(MO.getIndex()), *this);
    break;
  case MachineOperand::MO_JumpTableIndex:
    MCOp = lowerSymbolOperand(MO, GetJTISymbol(MO.getIndex()), *this);
    break;
  case MachineOperand::MO_MCSymbol:
    MCOp = lowerSymbolOperand(MO, MO.getMCSymbol(), *this);
    break;
  }
  return true;
}

static bool lowerRISCVVMachineInstrToMCInst(const MachineInstr *MI,
                                            MCInst &OutMI) {
  const RISCVVPseudosTable::PseudoInfo *RVV =
      RISCVVPseudosTable::getPseudoInfo(MI->getOpcode());
  if (!RVV)
    return false;

  OutMI.setOpcode(RVV->BaseInstr);

  const MachineBasicBlock *MBB = MI->getParent();
  assert(MBB && "MI expected to be in a basic block");
  const MachineFunction *MF = MBB->getParent();
  assert(MF && "MBB expected to be in a machine function");

  const RISCVSubtarget &Subtarget = MF->getSubtarget<RISCVSubtarget>();
  const TargetInstrInfo *TII = Subtarget.getInstrInfo();
  const TargetRegisterInfo *TRI = Subtarget.getRegisterInfo();
  assert(TRI && "TargetRegisterInfo expected");

  const MCInstrDesc &MCID = MI->getDesc();
  uint64_t TSFlags = MCID.TSFlags;
  unsigned NumOps = MI->getNumExplicitOperands();

  // Skip policy, SEW, VL, VXRM/FRM operands which are the last operands if
  // present.
  if (RISCVII::hasVecPolicyOp(TSFlags))
    --NumOps;
  if (RISCVII::hasSEWOp(TSFlags))
    --NumOps;
  if (RISCVII::hasVLOp(TSFlags))
    --NumOps;
  if (RISCVII::hasRoundModeOp(TSFlags))
    --NumOps;

  bool hasVLOutput = RISCV::isFaultFirstLoad(*MI);
  for (unsigned OpNo = 0; OpNo != NumOps; ++OpNo) {
    const MachineOperand &MO = MI->getOperand(OpNo);
    // Skip vl ouput. It should be the second output.
    if (hasVLOutput && OpNo == 1)
      continue;

    // Skip passthru op. It should be the first operand after the defs.
    if (OpNo == MI->getNumExplicitDefs() && MO.isReg() && MO.isTied()) {
      assert(MCID.getOperandConstraint(OpNo, MCOI::TIED_TO) == 0 &&
             "Expected tied to first def.");
      const MCInstrDesc &OutMCID = TII->get(OutMI.getOpcode());
      // Skip if the next operand in OutMI is not supposed to be tied. Unless it
      // is a _TIED instruction.
      if (OutMCID.getOperandConstraint(OutMI.getNumOperands(), MCOI::TIED_TO) <
              0 &&
          !RISCVII::isTiedPseudo(TSFlags))
        continue;
    }

    MCOperand MCOp;
    switch (MO.getType()) {
    default:
      llvm_unreachable("Unknown operand type");
    case MachineOperand::MO_Register: {
      Register Reg = MO.getReg();

      if (RISCV::VRM2RegClass.contains(Reg) ||
          RISCV::VRM4RegClass.contains(Reg) ||
          RISCV::VRM8RegClass.contains(Reg)) {
        Reg = TRI->getSubReg(Reg, RISCV::sub_vrm1_0);
        assert(Reg && "Subregister does not exist");
      } else if (RISCV::FPR16RegClass.contains(Reg)) {
        Reg =
            TRI->getMatchingSuperReg(Reg, RISCV::sub_16, &RISCV::FPR32RegClass);
        assert(Reg && "Subregister does not exist");
      } else if (RISCV::FPR64RegClass.contains(Reg)) {
        Reg = TRI->getSubReg(Reg, RISCV::sub_32);
        assert(Reg && "Superregister does not exist");
      } else if (RISCV::VRN2M1RegClass.contains(Reg) ||
                 RISCV::VRN2M2RegClass.contains(Reg) ||
                 RISCV::VRN2M4RegClass.contains(Reg) ||
                 RISCV::VRN3M1RegClass.contains(Reg) ||
                 RISCV::VRN3M2RegClass.contains(Reg) ||
                 RISCV::VRN4M1RegClass.contains(Reg) ||
                 RISCV::VRN4M2RegClass.contains(Reg) ||
                 RISCV::VRN5M1RegClass.contains(Reg) ||
                 RISCV::VRN6M1RegClass.contains(Reg) ||
                 RISCV::VRN7M1RegClass.contains(Reg) ||
                 RISCV::VRN8M1RegClass.contains(Reg)) {
        Reg = TRI->getSubReg(Reg, RISCV::sub_vrm1_0);
        assert(Reg && "Subregister does not exist");
      }

      MCOp = MCOperand::createReg(Reg);
      break;
    }
    case MachineOperand::MO_Immediate:
      MCOp = MCOperand::createImm(MO.getImm());
      break;
    }
    OutMI.addOperand(MCOp);
  }

  // Unmasked pseudo instructions need to append dummy mask operand to
  // V instructions. All V instructions are modeled as the masked version.
  const MCInstrDesc &OutMCID = TII->get(OutMI.getOpcode());
  if (OutMI.getNumOperands() < OutMCID.getNumOperands()) {
    assert(OutMCID.operands()[OutMI.getNumOperands()].RegClass ==
               RISCV::VMV0RegClassID &&
           "Expected only mask operand to be missing");
    OutMI.addOperand(MCOperand::createReg(RISCV::NoRegister));
  }

  assert(OutMI.getNumOperands() == OutMCID.getNumOperands());
  return true;
}

bool RISCVAsmPrinter::lowerToMCInst(const MachineInstr *MI, MCInst &OutMI) {
  if (MI->getAsmPrinterFlags() & RISCV::DoNotCompress)
    OutMI.setFlags(OutMI.getFlags() | RISCV::DoNotCompress);

  if (lowerRISCVVMachineInstrToMCInst(MI, OutMI))
    return false;

  OutMI.setOpcode(MI->getOpcode());

  for (const MachineOperand &MO : MI->operands()) {
    MCOperand MCOp;
    if (lowerOperand(MO, MCOp))
      OutMI.addOperand(MCOp);
  }

  switch (OutMI.getOpcode()) {
  case TargetOpcode::PATCHABLE_FUNCTION_ENTER: {
    const Function &F = MI->getParent()->getParent()->getFunction();
    if (F.hasFnAttribute("patchable-function-entry")) {
      unsigned Num;
      if (F.getFnAttribute("patchable-function-entry")
              .getValueAsString()
              .getAsInteger(10, Num))
        return false;
      emitNops(Num);
      return true;
    }
    break;
  }
  }
  return false;
}

void RISCVAsmPrinter::emitMachineConstantPoolValue(
    MachineConstantPoolValue *MCPV) {
  auto *RCPV = static_cast<RISCVConstantPoolValue *>(MCPV);
  MCSymbol *MCSym;

  if (RCPV->isGlobalValue()) {
    auto *GV = RCPV->getGlobalValue();
    MCSym = getSymbol(GV);
  } else {
    assert(RCPV->isExtSymbol() && "unrecognized constant pool type");
    auto Sym = RCPV->getSymbol();
    MCSym = GetExternalSymbolSymbol(Sym);
  }

  const MCExpr *Expr =
      MCSymbolRefExpr::create(MCSym, MCSymbolRefExpr::VK_None, OutContext);
  uint64_t Size = getDataLayout().getTypeAllocSize(RCPV->getType());
  OutStreamer->emitValue(Expr, Size);
}<|MERGE_RESOLUTION|>--- conflicted
+++ resolved
@@ -53,79 +53,6 @@
 namespace llvm {
 extern const SubtargetFeatureKV RISCVFeatureKV[RISCV::NumSubtargetFeatures];
 } // namespace llvm
-
-namespace {
-<<<<<<< HEAD
-=======
-class RISCVAsmPrinter : public AsmPrinter {
-  const RISCVSubtarget *STI;
-
-public:
-  explicit RISCVAsmPrinter(TargetMachine &TM,
-                           std::unique_ptr<MCStreamer> Streamer)
-      : AsmPrinter(TM, std::move(Streamer)) {}
-
-  StringRef getPassName() const override { return "RISC-V Assembly Printer"; }
-
-  void LowerSTACKMAP(MCStreamer &OutStreamer, StackMaps &SM,
-                     const MachineInstr &MI);
-
-  void LowerPATCHPOINT(MCStreamer &OutStreamer, StackMaps &SM,
-                       const MachineInstr &MI);
-
-  void LowerSTATEPOINT(MCStreamer &OutStreamer, StackMaps &SM,
-                       const MachineInstr &MI);
-
-  bool runOnMachineFunction(MachineFunction &MF) override;
-
-  void emitInstruction(const MachineInstr *MI) override;
-
-  void emitMachineConstantPoolValue(MachineConstantPoolValue *MCPV) override;
-
-  bool PrintAsmOperand(const MachineInstr *MI, unsigned OpNo,
-                       const char *ExtraCode, raw_ostream &OS) override;
-  bool PrintAsmMemoryOperand(const MachineInstr *MI, unsigned OpNo,
-                             const char *ExtraCode, raw_ostream &OS) override;
-
-  // Returns whether Inst is compressed.
-  bool EmitToStreamer(MCStreamer &S, const MCInst &Inst,
-                      const MCSubtargetInfo &SubtargetInfo);
-  bool EmitToStreamer(MCStreamer &S, const MCInst &Inst) {
-    return EmitToStreamer(S, Inst, *STI);
-  }
-
-  bool lowerPseudoInstExpansion(const MachineInstr *MI, MCInst &Inst);
-
-  typedef std::tuple<unsigned, uint32_t> HwasanMemaccessTuple;
-  std::map<HwasanMemaccessTuple, MCSymbol *> HwasanMemaccessSymbols;
-  void LowerHWASAN_CHECK_MEMACCESS(const MachineInstr &MI);
-  void LowerKCFI_CHECK(const MachineInstr &MI);
-  void EmitHwasanMemaccessSymbols(Module &M);
-
-  // Wrapper needed for tblgenned pseudo lowering.
-  bool lowerOperand(const MachineOperand &MO, MCOperand &MCOp) const;
-
-  void emitStartOfAsmFile(Module &M) override;
-  void emitEndOfAsmFile(Module &M) override;
-
-  void emitFunctionEntryLabel() override;
-  bool emitDirectiveOptionArch();
-
-private:
-  void emitAttributes(const MCSubtargetInfo &SubtargetInfo);
-
-  void emitNTLHint(const MachineInstr *MI);
-
-  // XRay Support
-  void LowerPATCHABLE_FUNCTION_ENTER(const MachineInstr *MI);
-  void LowerPATCHABLE_FUNCTION_EXIT(const MachineInstr *MI);
-  void LowerPATCHABLE_TAIL_CALL(const MachineInstr *MI);
-  void emitSled(const MachineInstr *MI, SledKind Kind);
-
-  bool lowerToMCInst(const MachineInstr *MI, MCInst &OutMI);
-};
->>>>>>> 8c257483
-}
 
 void RISCVAsmPrinter::LowerSTACKMAP(MCStreamer &OutStreamer, StackMaps &SM,
                                     const MachineInstr &MI) {
@@ -258,13 +185,9 @@
 bool RISCVAsmPrinter::EmitToStreamer(MCStreamer &S, const MCInst &Inst,
                                      const MCSubtargetInfo &SubtargetInfo) {
   MCInst CInst;
-<<<<<<< HEAD
-  bool Res = RISCVRVC::compress(CInst, Inst, *STI);
+  bool Res = RISCVRVC::compress(CInst, Inst, SubtargetInfo);
   if (Inst.getFlags() & RISCV::DoNotCompress)
     Res = false;
-=======
-  bool Res = RISCVRVC::compress(CInst, Inst, SubtargetInfo);
->>>>>>> 8c257483
   if (Res)
     ++RISCVNumInstrsCompressed;
   S.emitInstruction(Res ? CInst : Inst, SubtargetInfo);
