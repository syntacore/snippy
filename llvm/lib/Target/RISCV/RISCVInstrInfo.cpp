--- conflicted
+++ resolved
@@ -2538,15 +2538,9 @@
         case RISCVOp::OPERAND_SIMM5_PLUS1:
           Ok = (isInt<5>(Imm) && Imm != -16) || Imm == 16;
           break;
-<<<<<<< HEAD
         case RISCVOp::OPERAND_UIMM5_NONZERO:
           Ok = (isUInt<5>(Imm) && Imm != 0);
           break;
-        case RISCVOp::OPERAND_SIMM6:
-          Ok = isInt<6>(Imm);
-          break;
-=======
->>>>>>> 8c257483
         case RISCVOp::OPERAND_SIMM6_NONZERO:
           Ok = Imm != 0 && isInt<6>(Imm);
           break;
