//===- MCObjectStreamer.h - MCStreamer Object File Interface ----*- C++ -*-===//
//
// Part of the LLVM Project, under the Apache License v2.0 with LLVM Exceptions.
// See https://llvm.org/LICENSE.txt for license information.
// SPDX-License-Identifier: Apache-2.0 WITH LLVM-exception
//
//===----------------------------------------------------------------------===//

#ifndef LLVM_MC_MCOBJECTSTREAMER_H
#define LLVM_MC_MCOBJECTSTREAMER_H

#include "llvm/ADT/SetVector.h"
#include "llvm/ADT/SmallVector.h"
#include "llvm/MC/MCFixup.h"
#include "llvm/MC/MCFragment.h"
#include "llvm/MC/MCSection.h"
#include "llvm/MC/MCStreamer.h"

namespace llvm {
class MCContext;
class MCInst;
class MCObjectWriter;
class MCSymbol;
struct MCDwarfFrameInfo;
class MCAssembler;
class MCCodeEmitter;
class MCSubtargetInfo;
class MCExpr;
class MCAsmBackend;
class raw_ostream;
class raw_pwrite_stream;

/// Streaming object file generation interface.
///
/// This class provides an implementation of the MCStreamer interface which is
/// suitable for use with the assembler backend. Specific object file formats
/// are expected to subclass this interface to implement directives specific
/// to that file format or custom semantics expected by the object writer
/// implementation.
class MCObjectStreamer : public MCStreamer {
  std::unique_ptr<MCAssembler> Assembler;
  bool EmitEHFrame;
  bool EmitDebugFrame;
  struct PendingMCFixup {
    const MCSymbol *Sym;
    MCFixup Fixup;
    MCDataFragment *DF;
    PendingMCFixup(const MCSymbol *McSym, MCDataFragment *F, MCFixup McFixup)
        : Sym(McSym), Fixup(McFixup), DF(F) {}
  };
  SmallVector<PendingMCFixup, 2> PendingFixups;

  struct PendingAssignment {
    MCSymbol *Symbol;
    const MCExpr *Value;
  };

  /// A list of conditional assignments we may need to emit if the target
  /// symbol is later emitted.
  DenseMap<const MCSymbol *, SmallVector<PendingAssignment, 1>>
      pendingAssignments;

  virtual void emitInstToData(const MCInst &Inst, const MCSubtargetInfo&) = 0;
  void emitCFIStartProcImpl(MCDwarfFrameInfo &Frame) override;
  void emitCFIEndProcImpl(MCDwarfFrameInfo &Frame) override;
  MCSymbol *emitCFILabel() override;
  void emitInstructionImpl(const MCInst &Inst, const MCSubtargetInfo &STI);
  void resolvePendingFixups();

protected:
  MCObjectStreamer(MCContext &Context, std::unique_ptr<MCAsmBackend> TAB,
                   std::unique_ptr<MCObjectWriter> OW,
                   std::unique_ptr<MCCodeEmitter> Emitter);
  ~MCObjectStreamer();

public:
  /// state management
  void reset() override;

  /// Object streamers require the integrated assembler.
  bool isIntegratedAssemblerRequired() const override { return true; }

  void emitFrames(MCAsmBackend *MAB);
  void emitCFISections(bool EH, bool Debug) override;

<<<<<<< HEAD
  bool setEmitEHFrame(bool Val) { return std::exchange(EmitEHFrame, Val); }

  bool setEmitDebugFrame(bool Val) {
    return std::exchange(EmitDebugFrame, Val);
  }

  MCFragment *getCurrentFragment() const;

=======
>>>>>>> f2ccf801
  void insert(MCFragment *F) {
    auto *Sec = CurFrag->getParent();
    F->setParent(Sec);
    F->setLayoutOrder(CurFrag->getLayoutOrder() + 1);
    CurFrag->Next = F;
    CurFrag = F;
    Sec->curFragList()->Tail = F;
  }

  /// Get a data fragment to write into, creating a new one if the current
  /// fragment is not a data fragment.
  /// Optionally a \p STI can be passed in so that a new fragment is created
  /// if the Subtarget differs from the current fragment.
  MCDataFragment *getOrCreateDataFragment(const MCSubtargetInfo* STI = nullptr);

protected:
  bool changeSectionImpl(MCSection *Section, uint32_t Subsection);

public:
  void visitUsedSymbol(const MCSymbol &Sym) override;

  MCAssembler &getAssembler() { return *Assembler; }
  MCAssembler *getAssemblerPtr() override;
  /// \name MCStreamer Interface
  /// @{

  void emitLabel(MCSymbol *Symbol, SMLoc Loc = SMLoc()) override;
  virtual void emitLabelAtPos(MCSymbol *Symbol, SMLoc Loc, MCDataFragment &F,
                              uint64_t Offset);
  void emitAssignment(MCSymbol *Symbol, const MCExpr *Value) override;
  void emitConditionalAssignment(MCSymbol *Symbol,
                                 const MCExpr *Value) override;
  void emitValueImpl(const MCExpr *Value, unsigned Size,
                     SMLoc Loc = SMLoc()) override;
  void emitULEB128Value(const MCExpr *Value) override;
  void emitSLEB128Value(const MCExpr *Value) override;
  void emitWeakReference(MCSymbol *Alias, const MCSymbol *Symbol) override;
  void changeSection(MCSection *Section, uint32_t Subsection = 0) override;
  void switchSectionNoPrint(MCSection *Section) override;
  void emitInstruction(const MCInst &Inst, const MCSubtargetInfo &STI) override;

  /// Emit an instruction to a special fragment, because this instruction
  /// can change its size during relaxation.
  virtual void emitInstToFragment(const MCInst &Inst, const MCSubtargetInfo &);

  void emitBundleAlignMode(Align Alignment) override;
  void emitBundleLock(bool AlignToEnd) override;
  void emitBundleUnlock() override;
  void emitBytes(StringRef Data) override;
  void emitValueToAlignment(Align Alignment, int64_t Value = 0,
                            unsigned ValueSize = 1,
                            unsigned MaxBytesToEmit = 0) override;
  void emitCodeAlignment(Align ByteAlignment, const MCSubtargetInfo *STI,
                         unsigned MaxBytesToEmit = 0) override;
  void emitValueToOffset(const MCExpr *Offset, unsigned char Value,
                         SMLoc Loc) override;
  void emitDwarfLocDirective(unsigned FileNo, unsigned Line, unsigned Column,
                             unsigned Flags, unsigned Isa,
                             unsigned Discriminator,
                             StringRef FileName) override;
  void emitDwarfAdvanceLineAddr(int64_t LineDelta, const MCSymbol *LastLabel,
                                const MCSymbol *Label,
                                unsigned PointerSize) override;
  void emitDwarfLineEndEntry(MCSection *Section, MCSymbol *LastLabel) override;
  void emitDwarfAdvanceFrameAddr(const MCSymbol *LastLabel,
                                 const MCSymbol *Label, SMLoc Loc);
  void emitCVLocDirective(unsigned FunctionId, unsigned FileNo, unsigned Line,
                          unsigned Column, bool PrologueEnd, bool IsStmt,
                          StringRef FileName, SMLoc Loc) override;
  void emitCVLinetableDirective(unsigned FunctionId, const MCSymbol *Begin,
                                const MCSymbol *End) override;
  void emitCVInlineLinetableDirective(unsigned PrimaryFunctionId,
                                      unsigned SourceFileId,
                                      unsigned SourceLineNum,
                                      const MCSymbol *FnStartSym,
                                      const MCSymbol *FnEndSym) override;
  void emitCVDefRangeDirective(
      ArrayRef<std::pair<const MCSymbol *, const MCSymbol *>> Ranges,
      StringRef FixedSizePortion) override;
  void emitCVStringTableDirective() override;
  void emitCVFileChecksumsDirective() override;
  void emitCVFileChecksumOffsetDirective(unsigned FileNo) override;
  void emitDTPRel32Value(const MCExpr *Value) override;
  void emitDTPRel64Value(const MCExpr *Value) override;
  void emitTPRel32Value(const MCExpr *Value) override;
  void emitTPRel64Value(const MCExpr *Value) override;
  void emitGPRel32Value(const MCExpr *Value) override;
  void emitGPRel64Value(const MCExpr *Value) override;
  std::optional<std::pair<bool, std::string>>
  emitRelocDirective(const MCExpr &Offset, StringRef Name, const MCExpr *Expr,
                     SMLoc Loc, const MCSubtargetInfo &STI) override;
  using MCStreamer::emitFill;
  void emitFill(const MCExpr &NumBytes, uint64_t FillValue,
                SMLoc Loc = SMLoc()) override;
  void emitFill(const MCExpr &NumValues, int64_t Size, int64_t Expr,
                SMLoc Loc = SMLoc()) override;
  void emitNops(int64_t NumBytes, int64_t ControlledNopLength, SMLoc Loc,
                const MCSubtargetInfo &STI) override;
  void emitFileDirective(StringRef Filename) override;
  void emitFileDirective(StringRef Filename, StringRef CompilerVersion,
                         StringRef TimeStamp, StringRef Description) override;

  void emitAddrsig() override;
  void emitAddrsigSym(const MCSymbol *Sym) override;

  void finishImpl() override;

  /// Emit the absolute difference between two symbols if possible.
  ///
  /// Emit the absolute difference between \c Hi and \c Lo, as long as we can
  /// compute it.  Currently, that requires that both symbols are in the same
  /// data fragment and that the target has not specified that diff expressions
  /// require relocations to be emitted. Otherwise, do nothing and return
  /// \c false.
  ///
  /// \pre Offset of \c Hi is greater than the offset \c Lo.
  void emitAbsoluteSymbolDiff(const MCSymbol *Hi, const MCSymbol *Lo,
                              unsigned Size) override;

  void emitAbsoluteSymbolDiffAsULEB128(const MCSymbol *Hi,
                                       const MCSymbol *Lo) override;

  bool mayHaveInstructions(MCSection &Sec) const override;

  /// Emits pending conditional assignments that depend on \p Symbol
  /// being emitted.
  void emitPendingAssignments(MCSymbol *Symbol);
};

} // end namespace llvm

#endif<|MERGE_RESOLUTION|>--- conflicted
+++ resolved
@@ -83,17 +83,12 @@
   void emitFrames(MCAsmBackend *MAB);
   void emitCFISections(bool EH, bool Debug) override;
 
-<<<<<<< HEAD
   bool setEmitEHFrame(bool Val) { return std::exchange(EmitEHFrame, Val); }
 
   bool setEmitDebugFrame(bool Val) {
     return std::exchange(EmitDebugFrame, Val);
   }
 
-  MCFragment *getCurrentFragment() const;
-
-=======
->>>>>>> f2ccf801
   void insert(MCFragment *F) {
     auto *Sec = CurFrag->getParent();
     F->setParent(Sec);
